name: "Bumble"
description:
    "Bumble is a full-featured Bluetooth stack written entirely in Python."

third_party {
  url {
    type: HOMEPAGE
    value: "https://google.github.io/bumble/"
  }
  url {
    type: GIT
    value: "https://github.com/google/bumble"
  }
<<<<<<< HEAD
  version: "4a691c11d4e1f336121e83637f68dcf868416ece"
  last_upgrade_date { year: 2024 month: 8 day: 23 }
=======
  version: "737abdc481b226b16d85174d9ae0ebd9346b0fb4"
  last_upgrade_date { year: 2024 month: 9 day: 17 }
>>>>>>> c407ec9a
  license_type: NOTICE
}<|MERGE_RESOLUTION|>--- conflicted
+++ resolved
@@ -11,12 +11,7 @@
     type: GIT
     value: "https://github.com/google/bumble"
   }
-<<<<<<< HEAD
-  version: "4a691c11d4e1f336121e83637f68dcf868416ece"
-  last_upgrade_date { year: 2024 month: 8 day: 23 }
-=======
   version: "737abdc481b226b16d85174d9ae0ebd9346b0fb4"
   last_upgrade_date { year: 2024 month: 9 day: 17 }
->>>>>>> c407ec9a
   license_type: NOTICE
 }